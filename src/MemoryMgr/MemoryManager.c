--- conflicted
+++ resolved
@@ -1126,11 +1126,7 @@
     freelist_insert(z, b);
 
     /* Free the temporary master pointer from NewHandle */
-<<<<<<< HEAD
-    MP_Free(z, (void **)newHandle);
-=======
     MP_Free(z, (void**)newHandle);
->>>>>>> 31f70ef8
 
     return true;
 }
